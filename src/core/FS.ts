import {File} from './file';
import {ApiError, ErrorCode} from './api_error';
import file_system = require('./file_system');
import {FileFlag} from './file_flag';
import * as path from 'path';
import Stats from './node_fs_stats';
// Typing info only.
<<<<<<< HEAD
import * as _fs from 'fs';
=======
import _fs = require('fs');
import global = require('./global');
>>>>>>> 7826eb4f

declare var __numWaiting: number;

declare var setImmediate: (cb: Function) => void;

declare var RELEASE: boolean;

/**
 * Wraps a callback with a setImmediate call.
 * @param [Function] cb The callback to wrap.
 * @param [Number] numArgs The number of arguments that the callback takes.
 * @return [Function] The wrapped callback.
 */
function wrapCb<T extends Function>(cb: T, numArgs: number): T {
  if (RELEASE) {
    return cb;
  } else {
    if (typeof cb !== 'function') {
      throw new ApiError(ErrorCode.EINVAL, 'Callback must be a function.');
    }
    // This is used for unit testing.
    // We could use `arguments`, but Function.call/apply is expensive. And we only
    // need to handle 1-3 arguments
    if (typeof __numWaiting === 'undefined') {
      global.__numWaiting = 0;
    }
    __numWaiting++;

    switch (numArgs) {
      case 1:
        return <any> function(arg1: any) {
          setImmediate(function() {
            __numWaiting--;
            return cb(arg1);
          });
        };
      case 2:
        return <any> function(arg1: any, arg2: any) {
          setImmediate(function() {
            __numWaiting--;
            return cb(arg1, arg2);
          });
        };
      case 3:
        return <any> function(arg1: any, arg2: any, arg3: any) {
          setImmediate(function() {
            __numWaiting--;
            return cb(arg1, arg2, arg3);
          });
        };
      default:
        throw new Error('Invalid invocation of wrapCb.');
    }
  }
}

function normalizeMode(mode: number|string, def: number): number {
  switch(typeof mode) {
    case 'number':
      // (path, flag, mode, cb?)
      return <number> mode;
    case 'string':
      // (path, flag, modeString, cb?)
      var trueMode = parseInt(<string> mode, 8);
      if (trueMode !== NaN) {
        return trueMode;
      }
      // FALL THROUGH if mode is an invalid string!
    default:
      return def;
  }
}

function normalizeTime(time: number | Date): Date {
  if (time instanceof Date) {
    return time;
  } else if (typeof time === 'number') {
    return new Date(time * 1000);
  } else {
    throw new ApiError(ErrorCode.EINVAL, `Invalid time.`);
  }
}

function normalizePath(p: string): string {
  // Node doesn't allow null characters in paths.
  if (p.indexOf('\u0000') >= 0) {
    throw new ApiError(ErrorCode.EINVAL, 'Path must be a string without null bytes.');
  } else if (p === '') {
    throw new ApiError(ErrorCode.EINVAL, 'Path must not be empty.');
  }
  return path.resolve(p);
}

function normalizeOptions(options: any, defEnc: string, defFlag: string, defMode: number): {encoding: string; flag: string; mode: number} {
  switch (typeof options) {
    case 'object':
      return {
        encoding: typeof options['encoding'] !== 'undefined' ? options['encoding'] : defEnc,
        flag: typeof options['flag'] !== 'undefined' ? options['flag'] : defFlag,
        mode: normalizeMode(options['mode'], defMode)
      };
    case 'string':
      return {
        encoding: options,
        flag: defFlag,
        mode: defMode
      };
    default:
      return {
        encoding: defEnc,
        flag: defFlag,
        mode: defMode
      };
  }
}

// The default callback is a NOP.
function nopCb() {};

/**
 * The node frontend to all filesystems.
 * This layer handles:
 *
 * * Sanity checking inputs.
 * * Normalizing paths.
 * * Resetting stack depth for asynchronous operations which may not go through
 *   the browser by wrapping all input callbacks using `setImmediate`.
 * * Performing the requested operation through the filesystem or the file
 *   descriptor, as appropriate.
 * * Handling optional arguments and setting default arguments.
 * @see http://nodejs.org/api/fs.html
 * @class
 */
export default class FS {
  // Exported fs.Stats.
  public static Stats = Stats;

  private root: file_system.FileSystem = null;
  private fdMap: {[fd: number]: File} = {};
  private nextFd = 100;
  private getFdForFile(file: File): number {
    let fd = this.nextFd++;
    this.fdMap[fd] = file;
    return fd;
  }
  private fd2file(fd: number): File {
    let rv = this.fdMap[fd];
    if (rv) {
      return rv;
    } else {
      throw new ApiError(ErrorCode.EBADF, 'Invalid file descriptor.');
    }
  }
  private closeFd(fd: number): void {
    delete this.fdMap[fd];
  }

  public initialize(rootFS: file_system.FileSystem): file_system.FileSystem {
    if (!(<any> rootFS).constructor.isAvailable()) {
      throw new ApiError(ErrorCode.EINVAL, 'Tried to instantiate BrowserFS with an unavailable file system.');
    }
    return this.root = rootFS;
  }

  /**
   * converts Date or number to a fractional UNIX timestamp
   * Grabbed from NodeJS sources (lib/fs.js)
   */
  public _toUnixTimestamp(time: Date | number): number {
    if (typeof time === 'number') {
      return time;
    } else if (time instanceof Date) {
      return time.getTime() / 1000;
    }
    throw new Error("Cannot parse time: " + time);
  }

  /**
   * **NONSTANDARD**: Grab the FileSystem instance that backs this API.
   * @return [BrowserFS.FileSystem | null] Returns null if the file system has
   *   not been initialized.
   */
  public getRootFS(): file_system.FileSystem {
    if (this.root) {
      return this.root;
    } else {
      return null;
    }
  }

  // FILE OR DIRECTORY METHODS

  /**
   * Asynchronous rename. No arguments other than a possible exception are given
   * to the completion callback.
   * @param [String] oldPath
   * @param [String] newPath
   * @param [Function(BrowserFS.ApiError)] callback
   */
  public rename(oldPath: string, newPath: string, cb: (err?: ApiError) => void = nopCb): void {
    var newCb = wrapCb(cb, 1);
    try {
      this.root.rename(normalizePath(oldPath), normalizePath(newPath), newCb);
    } catch (e) {
      newCb(e);
    }
  }

  /**
   * Synchronous rename.
   * @param [String] oldPath
   * @param [String] newPath
   */
  public renameSync(oldPath: string, newPath: string): void {
    this.root.renameSync(normalizePath(oldPath), normalizePath(newPath));
  }

  /**
   * Test whether or not the given path exists by checking with the file system.
   * Then call the callback argument with either true or false.
   * @example Sample invocation
   *   fs.exists('/etc/passwd', function (exists) {
   *     util.debug(exists ? "it's there" : "no passwd!");
   *   });
   * @param [String] path
   * @param [Function(Boolean)] callback
   */
  public exists(path: string, cb: (exists: boolean) => void = nopCb): void {
    var newCb = wrapCb(cb, 1);
    try {
      return this.root.exists(normalizePath(path), newCb);
    } catch (e) {
      // Doesn't return an error. If something bad happens, we assume it just
      // doesn't exist.
      return newCb(false);
    }
  }

  /**
   * Test whether or not the given path exists by checking with the file system.
   * @param [String] path
   * @return [boolean]
   */
  public existsSync(path: string): boolean {
    try {
      return this.root.existsSync(normalizePath(path));
    } catch (e) {
      // Doesn't return an error. If something bad happens, we assume it just
      // doesn't exist.
      return false;
    }
  }

  /**
   * Asynchronous `stat`.
   * @param [String] path
   * @param [Function(BrowserFS.ApiError, BrowserFS.node.fs.Stats)] callback
   */
  public stat(path: string, cb: (err: ApiError, stats?: Stats) => any = nopCb): void {
    var newCb = wrapCb(cb, 2);
    try {
      return this.root.stat(normalizePath(path), false, newCb);
    } catch (e) {
      return newCb(e, null);
    }
  }

  /**
   * Synchronous `stat`.
   * @param [String] path
   * @return [BrowserFS.node.fs.Stats]
   */
  public statSync(path: string): Stats {
    return this.root.statSync(normalizePath(path), false);
  }

  /**
   * Asynchronous `lstat`.
   * `lstat()` is identical to `stat()`, except that if path is a symbolic link,
   * then the link itself is stat-ed, not the file that it refers to.
   * @param [String] path
   * @param [Function(BrowserFS.ApiError, BrowserFS.node.fs.Stats)] callback
   */
  public lstat(path: string, cb: (err: ApiError, stats?: Stats) => any = nopCb): void {
    var newCb = wrapCb(cb, 2);
    try {
      return this.root.stat(normalizePath(path), true, newCb);
    } catch (e) {
      return newCb(e, null);
    }
  }

  /**
   * Synchronous `lstat`.
   * `lstat()` is identical to `stat()`, except that if path is a symbolic link,
   * then the link itself is stat-ed, not the file that it refers to.
   * @param [String] path
   * @return [BrowserFS.node.fs.Stats]
   */
  public lstatSync(path: string): Stats {
    return this.root.statSync(normalizePath(path), true);
  }

  // FILE-ONLY METHODS

  /**
   * Asynchronous `truncate`.
   * @param [String] path
   * @param [Number] len
   * @param [Function(BrowserFS.ApiError)] callback
   */
  public truncate(path: string, cb?: (err?: ApiError) => void): void;
  public truncate(path: string, len: number, cb?: (err?: ApiError) => void): void;
  public truncate(path: string, arg2: any = 0, cb: (err?: ApiError) => void = nopCb): void {
    var len = 0;
    if (typeof arg2 === 'function') {
      cb = arg2;
    } else if (typeof arg2 === 'number') {
      len = arg2;
    }

    var newCb = wrapCb(cb, 1);
    try {
      if (len < 0) {
        throw new ApiError(ErrorCode.EINVAL);
      }
      return this.root.truncate(normalizePath(path), len, newCb);
    } catch (e) {
      return newCb(e);
    }
  }

  /**
   * Synchronous `truncate`.
   * @param [String] path
   * @param [Number] len
   */
  public truncateSync(path: string, len: number = 0): void {
    if (len < 0) {
      throw new ApiError(ErrorCode.EINVAL);
    }
    return this.root.truncateSync(normalizePath(path), len);
  }

  /**
   * Asynchronous `unlink`.
   * @param [String] path
   * @param [Function(BrowserFS.ApiError)] callback
   */
  public unlink(path: string, cb: (err?: ApiError) => void = nopCb): void {
    var newCb = wrapCb(cb, 1);
    try {
      return this.root.unlink(normalizePath(path), newCb);
    } catch (e) {
      return newCb(e);
    }
  }

  /**
   * Synchronous `unlink`.
   * @param [String] path
   */
  public unlinkSync(path: string): void {
    return this.root.unlinkSync(normalizePath(path));
  }

  /**
   * Asynchronous file open.
   * Exclusive mode ensures that path is newly created.
   *
   * `flags` can be:
   *
   * * `'r'` - Open file for reading. An exception occurs if the file does not exist.
   * * `'r+'` - Open file for reading and writing. An exception occurs if the file does not exist.
   * * `'rs'` - Open file for reading in synchronous mode. Instructs the filesystem to not cache writes.
   * * `'rs+'` - Open file for reading and writing, and opens the file in synchronous mode.
   * * `'w'` - Open file for writing. The file is created (if it does not exist) or truncated (if it exists).
   * * `'wx'` - Like 'w' but opens the file in exclusive mode.
   * * `'w+'` - Open file for reading and writing. The file is created (if it does not exist) or truncated (if it exists).
   * * `'wx+'` - Like 'w+' but opens the file in exclusive mode.
   * * `'a'` - Open file for appending. The file is created if it does not exist.
   * * `'ax'` - Like 'a' but opens the file in exclusive mode.
   * * `'a+'` - Open file for reading and appending. The file is created if it does not exist.
   * * `'ax+'` - Like 'a+' but opens the file in exclusive mode.
   *
   * @see http://www.manpagez.com/man/2/open/
   * @param [String] path
   * @param [String] flags
   * @param [Number?] mode defaults to `0644`
   * @param [Function(BrowserFS.ApiError, BrowserFS.File)] callback
   */
  public open(path: string, flag: string, cb?: (err: ApiError, fd?: number) => any): void;
  public open(path: string, flag: string, mode: number|string, cb?: (err: ApiError, fd?: number) => any): void;
  public open(path: string, flag: string, arg2?: any, cb: (err: ApiError, fd?: number) => any = nopCb): void {
    var mode = normalizeMode(arg2, 0x1a4);
    cb = typeof arg2 === 'function' ? arg2 : cb;
    var newCb = wrapCb(cb, 2);
    try {
      this.root.open(normalizePath(path), FileFlag.getFileFlag(flag), mode, (e: ApiError, file?: File) => {
        if (file) {
          newCb(e, this.getFdForFile(file));
        } else {
          newCb(e);
        }
      });
    } catch (e) {
      newCb(e, null);
    }
  }

  /**
   * Synchronous file open.
   * @see http://www.manpagez.com/man/2/open/
   * @param [String] path
   * @param [String] flags
   * @param [Number?] mode defaults to `0644`
   * @return [BrowserFS.File]
   */
  public openSync(path: string, flag: string, mode: number|string = 0x1a4): number {
    return this.getFdForFile(
      this.root.openSync(normalizePath(path), FileFlag.getFileFlag(flag), normalizeMode(mode, 0x1a4)));
  }

  /**
   * Asynchronously reads the entire contents of a file.
   * @example Usage example
   *   fs.readFile('/etc/passwd', function (err, data) {
   *     if (err) throw err;
   *     console.log(data);
   *   });
   * @param [String] filename
   * @param [Object?] options
   * @option options [String] encoding The string encoding for the file contents. Defaults to `null`.
   * @option options [String] flag Defaults to `'r'`.
   * @param [Function(BrowserFS.ApiError, String | BrowserFS.node.Buffer)] callback If no encoding is specified, then the raw buffer is returned.
   */
  public readFile(filename: string, cb: (err: ApiError, data?: Buffer) => void ): void;
  public readFile(filename: string, options: { flag?: string; }, callback: (err: ApiError, data: Buffer) => void): void;
  public readFile(filename: string, options: { encoding: string; flag?: string; }, callback: (err: ApiError, data: string) => void): void;
  public readFile(filename: string, encoding: string, cb?: (err: ApiError, data?: string) => void ): void;
  public readFile(filename: string, arg2: any = {}, cb: (err: ApiError, data?: any) => void = nopCb ) {
    var options = normalizeOptions(arg2, null, 'r', null);
    cb = typeof arg2 === 'function' ? arg2 : cb;
    var newCb = wrapCb(cb, 2);
    try {
      var flag = FileFlag.getFileFlag(options['flag']);
      if (!flag.isReadable()) {
        return newCb(new ApiError(ErrorCode.EINVAL, 'Flag passed to readFile must allow for reading.'));
      }
      return this.root.readFile(normalizePath(filename), options.encoding, flag, newCb);
    } catch (e) {
      return newCb(e, null);
    }
  }

  /**
   * Synchronously reads the entire contents of a file.
   * @param [String] filename
   * @param [Object?] options
   * @option options [String] encoding The string encoding for the file contents. Defaults to `null`.
   * @option options [String] flag Defaults to `'r'`.
   * @return [String | BrowserFS.node.Buffer]
   */
  public readFileSync(filename: string, options?: { flag?: string; }): Buffer;
  public readFileSync(filename: string, options: { encoding: string; flag?: string; }): string;
  public readFileSync(filename: string, encoding: string): string;
  public readFileSync(filename: string, arg2: any = {}): any {
    var options = normalizeOptions(arg2, null, 'r', null);
    var flag = FileFlag.getFileFlag(options.flag);
    if (!flag.isReadable()) {
      throw new ApiError(ErrorCode.EINVAL, 'Flag passed to readFile must allow for reading.');
    }
    return this.root.readFileSync(normalizePath(filename), options.encoding, flag);
  }

  /**
   * Asynchronously writes data to a file, replacing the file if it already
   * exists.
   *
   * The encoding option is ignored if data is a buffer.
   *
   * @example Usage example
   *   fs.writeFile('message.txt', 'Hello Node', function (err) {
   *     if (err) throw err;
   *     console.log('It\'s saved!');
   *   });
   * @param [String] filename
   * @param [String | BrowserFS.node.Buffer] data
   * @param [Object?] options
   * @option options [String] encoding Defaults to `'utf8'`.
   * @option options [Number] mode Defaults to `0644`.
   * @option options [String] flag Defaults to `'w'`.
   * @param [Function(BrowserFS.ApiError)] callback
   */
  public writeFile(filename: string, data: any, cb?: (err?: ApiError) => void): void;
  public writeFile(filename: string, data: any, encoding?: string, cb?: (err?: ApiError) => void): void;
  public writeFile(filename: string, data: any, options?: { encoding?: string; mode?: string | number; flag?: string; }, cb?: (err?: ApiError) => void): void;
  public writeFile(filename: string, data: any, arg3: any = {}, cb: (err?: ApiError) => void = nopCb): void {
    var options = normalizeOptions(arg3, 'utf8', 'w', 0x1a4);
    cb = typeof arg3 === 'function' ? arg3 : cb;
    var newCb = wrapCb(cb, 1);
    try {
      var flag = FileFlag.getFileFlag(options.flag);
      if (!flag.isWriteable()) {
        return newCb(new ApiError(ErrorCode.EINVAL, 'Flag passed to writeFile must allow for writing.'));
      }
      return this.root.writeFile(normalizePath(filename), data, options.encoding, flag, options.mode, newCb);
    } catch (e) {
      return newCb(e);
    }
  }

  /**
   * Synchronously writes data to a file, replacing the file if it already
   * exists.
   *
   * The encoding option is ignored if data is a buffer.
   * @param [String] filename
   * @param [String | BrowserFS.node.Buffer] data
   * @param [Object?] options
   * @option options [String] encoding Defaults to `'utf8'`.
   * @option options [Number] mode Defaults to `0644`.
   * @option options [String] flag Defaults to `'w'`.
   */
  public writeFileSync(filename: string, data: any, options?: { encoding?: string; mode?: number | string; flag?: string; }): void;
  public writeFileSync(filename: string, data: any, encoding?: string): void;
  public writeFileSync(filename: string, data: any, arg3?: any): void {
    var options = normalizeOptions(arg3, 'utf8', 'w', 0x1a4);
    var flag = FileFlag.getFileFlag(options.flag);
    if (!flag.isWriteable()) {
      throw new ApiError(ErrorCode.EINVAL, 'Flag passed to writeFile must allow for writing.');
    }
    return this.root.writeFileSync(normalizePath(filename), data, options.encoding, flag, options.mode);
  }

  /**
   * Asynchronously append data to a file, creating the file if it not yet
   * exists.
   *
   * @example Usage example
   *   fs.appendFile('message.txt', 'data to append', function (err) {
   *     if (err) throw err;
   *     console.log('The "data to append" was appended to file!');
   *   });
   * @param [String] filename
   * @param [String | BrowserFS.node.Buffer] data
   * @param [Object?] options
   * @option options [String] encoding Defaults to `'utf8'`.
   * @option options [Number] mode Defaults to `0644`.
   * @option options [String] flag Defaults to `'a'`.
   * @param [Function(BrowserFS.ApiError)] callback
   */
  public appendFile(filename: string, data: any, cb?: (err: ApiError) => void): void;
  public appendFile(filename: string, data: any, options?: { encoding?: string; mode?: number|string; flag?: string; }, cb?: (err: ApiError) => void): void;
  public appendFile(filename: string, data: any, encoding?: string, cb?: (err: ApiError) => void): void;
  public appendFile(filename: string, data: any, arg3?: any, cb: (err: ApiError) => void = nopCb): void {
    var options = normalizeOptions(arg3, 'utf8', 'a', 0x1a4);
    cb = typeof arg3 === 'function' ? arg3 : cb;
    var newCb = wrapCb(cb, 1);
    try {
      var flag = FileFlag.getFileFlag(options.flag);
      if (!flag.isAppendable()) {
        return newCb(new ApiError(ErrorCode.EINVAL, 'Flag passed to appendFile must allow for appending.'));
      }
      this.root.appendFile(normalizePath(filename), data, options.encoding, flag, options.mode, newCb);
    } catch (e) {
      newCb(e);
    }
  }

  /**
   * Asynchronously append data to a file, creating the file if it not yet
   * exists.
   *
   * @example Usage example
   *   fs.appendFile('message.txt', 'data to append', function (err) {
   *     if (err) throw err;
   *     console.log('The "data to append" was appended to file!');
   *   });
   * @param [String] filename
   * @param [String | BrowserFS.node.Buffer] data
   * @param [Object?] options
   * @option options [String] encoding Defaults to `'utf8'`.
   * @option options [Number] mode Defaults to `0644`.
   * @option options [String] flag Defaults to `'a'`.
   */
  public appendFileSync(filename: string, data: any, options?: { encoding?: string; mode?: number | string; flag?: string; }): void;
  public appendFileSync(filename: string, data: any, encoding?: string): void;
  public appendFileSync(filename: string, data: any, arg3?: any): void {
    var options = normalizeOptions(arg3, 'utf8', 'a', 0x1a4);
    var flag = FileFlag.getFileFlag(options.flag);
    if (!flag.isAppendable()) {
      throw new ApiError(ErrorCode.EINVAL, 'Flag passed to appendFile must allow for appending.');
    }
    return this.root.appendFileSync(normalizePath(filename), data, options.encoding, flag, options.mode);
  }

  // FILE DESCRIPTOR METHODS

  /**
   * Asynchronous `fstat`.
   * `fstat()` is identical to `stat()`, except that the file to be stat-ed is
   * specified by the file descriptor `fd`.
   * @param [BrowserFS.File] fd
   * @param [Function(BrowserFS.ApiError, BrowserFS.node.fs.Stats)] callback
   */
  public fstat(fd: number, cb: (err: ApiError, stats?: Stats) => any = nopCb): void {
    var newCb = wrapCb(cb, 2);
    try {
      let file = this.fd2file(fd);
      file.stat(newCb);
    } catch (e) {
      newCb(e);
    }
  }

  /**
   * Synchronous `fstat`.
   * `fstat()` is identical to `stat()`, except that the file to be stat-ed is
   * specified by the file descriptor `fd`.
   * @param [BrowserFS.File] fd
   * @return [BrowserFS.node.fs.Stats]
   */
  public fstatSync(fd: number): Stats {
    return this.fd2file(fd).statSync();
  }

  /**
   * Asynchronous close.
   * @param [BrowserFS.File] fd
   * @param [Function(BrowserFS.ApiError)] callback
   */
  public close(fd: number, cb: (e?: ApiError) => void = nopCb): void {
    var newCb = wrapCb(cb, 1);
    try {
      this.fd2file(fd).close((e: ApiError) => {
        if (!e) {
          this.closeFd(fd);
        }
        newCb(e);
      });
    } catch (e) {
      newCb(e);
    }
  }

  /**
   * Synchronous close.
   * @param [BrowserFS.File] fd
   */
  public closeSync(fd: number): void {
    this.fd2file(fd).closeSync();
    this.closeFd(fd);
  }

  /**
   * Asynchronous ftruncate.
   * @param [BrowserFS.File] fd
   * @param [Number] len
   * @param [Function(BrowserFS.ApiError)] callback
   */
  public ftruncate(fd: number, cb?: (err?: ApiError) => void): void;
  public ftruncate(fd: number, len?: number, cb?: (err?: ApiError) => void): void;
  public ftruncate(fd: number, arg2?: any, cb: (err?: ApiError) => void = nopCb): void {
    var length = typeof arg2 === 'number' ? arg2 : 0;
    cb = typeof arg2 === 'function' ? arg2 : cb;
    var newCb = wrapCb(cb, 1);
    try {
      let file = this.fd2file(fd);
      if (length < 0) {
        throw new ApiError(ErrorCode.EINVAL);
      }
      file.truncate(length, newCb);
    } catch (e) {
      newCb(e);
    }
  }

  /**
   * Synchronous ftruncate.
   * @param [BrowserFS.File] fd
   * @param [Number] len
   */
  public ftruncateSync(fd: number, len: number = 0): void {
    let file = this.fd2file(fd);
    if (len < 0) {
      throw new ApiError(ErrorCode.EINVAL);
    }
    file.truncateSync(len);
  }

  /**
   * Asynchronous fsync.
   * @param [BrowserFS.File] fd
   * @param [Function(BrowserFS.ApiError)] callback
   */
  public fsync(fd: number, cb: (err?: ApiError) => void = nopCb): void {
    var newCb = wrapCb(cb, 1);
    try {
      this.fd2file(fd).sync(newCb);
    } catch (e) {
      newCb(e);
    }
  }

  /**
   * Synchronous fsync.
   * @param [BrowserFS.File] fd
   */
  public fsyncSync(fd: number): void {
    this.fd2file(fd).syncSync();
  }

  /**
   * Asynchronous fdatasync.
   * @param [BrowserFS.File] fd
   * @param [Function(BrowserFS.ApiError)] callback
   */
  public fdatasync(fd: number, cb: (err?: ApiError) => void = nopCb): void {
    var newCb = wrapCb(cb, 1);
    try {
      this.fd2file(fd).datasync(newCb);
    } catch (e) {
      newCb(e);
    }
  }

  /**
   * Synchronous fdatasync.
   * @param [BrowserFS.File] fd
   */
  public fdatasyncSync(fd: number): void {
    this.fd2file(fd).datasyncSync();
  }

  /**
   * Write buffer to the file specified by `fd`.
   * Note that it is unsafe to use fs.write multiple times on the same file
   * without waiting for the callback.
   * @param [BrowserFS.File] fd
   * @param [BrowserFS.node.Buffer] buffer Buffer containing the data to write to
   *   the file.
   * @param [Number] offset Offset in the buffer to start reading data from.
   * @param [Number] length The amount of bytes to write to the file.
   * @param [Number] position Offset from the beginning of the file where this
   *   data should be written. If position is null, the data will be written at
   *   the current position.
   * @param [Function(BrowserFS.ApiError, Number, BrowserFS.node.Buffer)]
   *   callback The number specifies the number of bytes written into the file.
   */
  public write(fd: number, buffer: Buffer, offset: number, length: number, cb?: (err: ApiError, written: number, buffer: Buffer) => void): void;
  public write(fd: number, buffer: Buffer, offset: number, length: number, position: number, cb?: (err: ApiError, written: number, buffer: Buffer) => void): void;
  public write(fd: number, data: any, cb?: (err: ApiError, written: number, str: string) => any): void;
  public write(fd: number, data: any, position: number, cb?: (err: ApiError, written: number, str: string) => any): void;
  public write(fd: number, data: any, position: number, encoding: string, cb?: (err: ApiError, written: number, str: string) => void): void;
  public write(fd: number, arg2: any, arg3?: any, arg4?: any, arg5?: any, cb: (err: ApiError, written?: number, buffer?: Buffer) => void = nopCb): void {
    var buffer: Buffer, offset: number, length: number, position: number = null;
    if (typeof arg2 === 'string') {
      // Signature 1: (fd, string, [position?, [encoding?]], cb?)
      var encoding = 'utf8';
      switch (typeof arg3) {
        case 'function':
          // (fd, string, cb)
          cb = arg3;
          break;
        case 'number':
          // (fd, string, position, encoding?, cb?)
          position = arg3;
          encoding = typeof arg4 === 'string' ? arg4 : 'utf8';
          cb = typeof arg5 === 'function' ? arg5 : cb;
          break;
        default:
          // ...try to find the callback and get out of here!
          cb = typeof arg4 === 'function' ? arg4 : typeof arg5 === 'function' ? arg5 : cb;
          return cb(new ApiError(ErrorCode.EINVAL, 'Invalid arguments.'));
      }
      buffer = new Buffer(arg2, encoding);
      offset = 0;
      length = buffer.length;
    } else {
      // Signature 2: (fd, buffer, offset, length, position?, cb?)
      buffer = arg2;
      offset = arg3;
      length = arg4;
      position = typeof arg5 === 'number' ? arg5 : null;
      cb = typeof arg5 === 'function' ? arg5 : cb;
    }

    var newCb = wrapCb(cb, 3);
    try {
      let file = this.fd2file(fd);
      if (position == null) {
        position = file.getPos();
      }
      file.write(buffer, offset, length, position, newCb);
    } catch (e) {
      newCb(e);
    }
  }

  /**
   * Write buffer to the file specified by `fd`.
   * Note that it is unsafe to use fs.write multiple times on the same file
   * without waiting for it to return.
   * @param [BrowserFS.File] fd
   * @param [BrowserFS.node.Buffer] buffer Buffer containing the data to write to
   *   the file.
   * @param [Number] offset Offset in the buffer to start reading data from.
   * @param [Number] length The amount of bytes to write to the file.
   * @param [Number] position Offset from the beginning of the file where this
   *   data should be written. If position is null, the data will be written at
   *   the current position.
   * @return [Number]
   */
  public writeSync(fd: number, buffer: Buffer, offset: number, length: number, position?: number): number;
  public writeSync(fd: number, data: string, position?: number, encoding?: string): number;
  public writeSync(fd: number, arg2: any, arg3?: any, arg4?: any, arg5?: any): number {
    var buffer: Buffer, offset: number = 0, length: number, position: number;
    if (typeof arg2 === 'string') {
      // Signature 1: (fd, string, [position?, [encoding?]])
      position = typeof arg3 === 'number' ? arg3 : null;
      var encoding = typeof arg4 === 'string' ? arg4 : 'utf8';
      offset = 0;
      buffer = new Buffer(arg2, encoding);
      length = buffer.length;
    } else {
      // Signature 2: (fd, buffer, offset, length, position?)
      buffer = arg2;
      offset = arg3;
      length = arg4;
      position = typeof arg5 === 'number' ? arg5 : null;
    }

    let file = this.fd2file(fd);
    if (position == null) {
      position = file.getPos();
    }
    return file.writeSync(buffer, offset, length, position);
  }

  /**
   * Read data from the file specified by `fd`.
   * @param [BrowserFS.File] fd
   * @param [BrowserFS.node.Buffer] buffer The buffer that the data will be
   *   written to.
   * @param [Number] offset The offset within the buffer where writing will
   *   start.
   * @param [Number] length An integer specifying the number of bytes to read.
   * @param [Number] position An integer specifying where to begin reading from
   *   in the file. If position is null, data will be read from the current file
   *   position.
   * @param [Function(BrowserFS.ApiError, Number, BrowserFS.node.Buffer)]
   *   callback The number is the number of bytes read
   */
  public read(fd: number, length: number, position: number, encoding: string, cb?: (err: ApiError, data?: string, bytesRead?: number) => void): void;
  public read(fd: number, buffer: Buffer, offset: number, length: number, position: number, cb?: (err: ApiError, bytesRead?: number, buffer?: Buffer) => void): void;
  public read(fd: number, arg2: any, arg3: any, arg4: any, arg5?: any, cb: (err: ApiError, arg2?: any, arg3?: any) => void = nopCb): void {
    var position: number, offset: number, length: number, buffer: Buffer, newCb: (err: ApiError, bytesRead?: number, buffer?: Buffer) => void;
    if (typeof arg2 === 'number') {
      // legacy interface
      // (fd, length, position, encoding, callback)
      length = arg2;
      position = arg3;
      var encoding = arg4;
      cb = typeof arg5 === 'function' ? arg5 : cb;
      offset = 0;
      buffer = new Buffer(length);
      // XXX: Inefficient.
      // Wrap the cb so we shelter upper layers of the API from these
      // shenanigans.
      newCb = wrapCb((function(err: any, bytesRead: number, buf: Buffer) {
        if (err) {
          return cb(err);
        }
        cb(err, buf.toString(encoding), bytesRead);
      }), 3);
    } else {
      buffer = arg2;
      offset = arg3;
      length = arg4;
      position = arg5;
      newCb = wrapCb(cb, 3);
    }

    try {
      let file = this.fd2file(fd);
      if (position == null) {
        position = file.getPos();
      }
      file.read(buffer, offset, length, position, newCb);
    } catch (e) {
      newCb(e);
    }
  }

  /**
   * Read data from the file specified by `fd`.
   * @param [BrowserFS.File] fd
   * @param [BrowserFS.node.Buffer] buffer The buffer that the data will be
   *   written to.
   * @param [Number] offset The offset within the buffer where writing will
   *   start.
   * @param [Number] length An integer specifying the number of bytes to read.
   * @param [Number] position An integer specifying where to begin reading from
   *   in the file. If position is null, data will be read from the current file
   *   position.
   * @return [Number]
   */
  public readSync(fd: number, length: number, position: number, encoding: string): string;
  public readSync(fd: number, buffer: Buffer, offset: number, length: number, position: number): number;
  public readSync(fd: number, arg2: any, arg3: any, arg4: any, arg5?: any): any {
    var shenanigans = false;
    var buffer: Buffer, offset: number, length: number, position: number;
    if (typeof arg2 === 'number') {
      length = arg2;
      position = arg3;
      var encoding = arg4;
      offset = 0;
      buffer = new Buffer(length);
      shenanigans = true;
    } else {
      buffer = arg2;
      offset = arg3;
      length = arg4;
      position = arg5;
    }
    let file = this.fd2file(fd);
    if (position == null) {
      position = file.getPos();
    }

    var rv = file.readSync(buffer, offset, length, position);
    if (!shenanigans) {
      return rv;
    } else {
      return [buffer.toString(encoding), rv];
    }
  }

  /**
   * Asynchronous `fchown`.
   * @param [BrowserFS.File] fd
   * @param [Number] uid
   * @param [Number] gid
   * @param [Function(BrowserFS.ApiError)] callback
   */
  public fchown(fd: number, uid: number, gid: number, callback: (e?: ApiError) => void = nopCb): void {
    var newCb = wrapCb(callback, 1);
    try {
      this.fd2file(fd).chown(uid, gid, newCb);
    } catch (e) {
      newCb(e);
    }
  }

  /**
   * Synchronous `fchown`.
   * @param [BrowserFS.File] fd
   * @param [Number] uid
   * @param [Number] gid
   */
  public fchownSync(fd: number, uid: number, gid: number): void {
    this.fd2file(fd).chownSync(uid, gid);
  }

  /**
   * Asynchronous `fchmod`.
   * @param [BrowserFS.File] fd
   * @param [Number] mode
   * @param [Function(BrowserFS.ApiError)] callback
   */
  public fchmod(fd: number, mode: string | number, cb?: (e?: ApiError) => void): void {
    var newCb = wrapCb(cb, 1);
    try {
      let numMode = typeof mode === 'string' ? parseInt(mode, 8) : mode;
      this.fd2file(fd).chmod(numMode, newCb);
    } catch (e) {
      newCb(e);
    }
  }

  /**
   * Synchronous `fchmod`.
   * @param [BrowserFS.File] fd
   * @param [Number] mode
   */
  public fchmodSync(fd: number, mode: number | string): void {
    let numMode = typeof mode === 'string' ? parseInt(mode, 8) : mode;
    this.fd2file(fd).chmodSync(numMode);
  }

  /**
   * Change the file timestamps of a file referenced by the supplied file
   * descriptor.
   * @param [BrowserFS.File] fd
   * @param [Date] atime
   * @param [Date] mtime
   * @param [Function(BrowserFS.ApiError)] callback
   */
  public futimes(fd: number, atime: number, mtime: number, cb: (e?: ApiError) => void): void;
  public futimes(fd: number, atime: Date, mtime: Date, cb: (e?: ApiError) => void): void;
  public futimes(fd: number, atime: any, mtime: any, cb: (e?: ApiError) => void = nopCb): void {
    var newCb = wrapCb(cb, 1);
    try {
      let file = this.fd2file(fd);
      if (typeof atime === 'number') {
        atime = new Date(atime * 1000);
      }
      if (typeof mtime === 'number') {
        mtime = new Date(mtime * 1000);
      }
      file.utimes(atime, mtime, newCb);
    } catch (e) {
      newCb(e);
    }
  }

  /**
   * Change the file timestamps of a file referenced by the supplied file
   * descriptor.
   * @param [BrowserFS.File] fd
   * @param [Date] atime
   * @param [Date] mtime
   */
  public futimesSync(fd: number, atime: number | Date, mtime: number | Date): void {
    this.fd2file(fd).utimesSync(normalizeTime(atime), normalizeTime(mtime));
  }

  // DIRECTORY-ONLY METHODS

  /**
   * Asynchronous `rmdir`.
   * @param [String] path
   * @param [Function(BrowserFS.ApiError)] callback
   */
  public rmdir(path: string, cb: (e?: ApiError) => void = nopCb): void {
    var newCb = wrapCb(cb, 1);
    try {
      path = normalizePath(path);
      this.root.rmdir(path, newCb);
    } catch (e) {
      newCb(e);
    }
  }

  /**
   * Synchronous `rmdir`.
   * @param [String] path
   */
  public rmdirSync(path: string): void {
    path = normalizePath(path);
    return this.root.rmdirSync(path);
  }

  /**
   * Asynchronous `mkdir`.
   * @param [String] path
   * @param [Number?] mode defaults to `0777`
   * @param [Function(BrowserFS.ApiError)] callback
   */
  public mkdir(path: string, mode?: any, cb: (e?: ApiError) => void = nopCb): void {
    if (typeof mode === 'function') {
      cb = mode;
      mode = 0x1ff;
    }
    var newCb = wrapCb(cb, 1);
    try {
      path = normalizePath(path);
      this.root.mkdir(path, mode, newCb);
    } catch (e) {
      newCb(e);
    }
  }

  /**
   * Synchronous `mkdir`.
   * @param [String] path
   * @param [Number?] mode defaults to `0777`
   */
  public mkdirSync(path: string, mode?: number | string): void {
    this.root.mkdirSync(normalizePath(path), normalizeMode(mode, 0x1ff));
  }

  /**
   * Asynchronous `readdir`. Reads the contents of a directory.
   * The callback gets two arguments `(err, files)` where `files` is an array of
   * the names of the files in the directory excluding `'.'` and `'..'`.
   * @param [String] path
   * @param [Function(BrowserFS.ApiError, String[])] callback
   */
  public readdir(path: string, cb: (err: ApiError, files?: string[]) => void = nopCb): void {
    var newCb = <(err: ApiError, files?: string[]) => void> wrapCb(cb, 2);
    try {
      path = normalizePath(path);
      this.root.readdir(path, newCb);
    } catch (e) {
      newCb(e);
    }
  }

  /**
   * Synchronous `readdir`. Reads the contents of a directory.
   * @param [String] path
   * @return [String[]]
   */
  public readdirSync(path: string): string[] {
    path = normalizePath(path);
    return this.root.readdirSync(path);
  }

  // SYMLINK METHODS

  /**
   * Asynchronous `link`.
   * @param [String] srcpath
   * @param [String] dstpath
   * @param [Function(BrowserFS.ApiError)] callback
   */
  public link(srcpath: string, dstpath: string, cb: (e?: ApiError) => void = nopCb): void {
    var newCb = wrapCb(cb, 1);
    try {
      srcpath = normalizePath(srcpath);
      dstpath = normalizePath(dstpath);
      this.root.link(srcpath, dstpath, newCb);
    } catch (e) {
      newCb(e);
    }
  }

  /**
   * Synchronous `link`.
   * @param [String] srcpath
   * @param [String] dstpath
   */
  public linkSync(srcpath: string, dstpath: string): void {
    srcpath = normalizePath(srcpath);
    dstpath = normalizePath(dstpath);
    return this.root.linkSync(srcpath, dstpath);
  }

  /**
   * Asynchronous `symlink`.
   * @param [String] srcpath
   * @param [String] dstpath
   * @param [String?] type can be either `'dir'` or `'file'` (default is `'file'`)
   * @param [Function(BrowserFS.ApiError)] callback
   */
  public symlink(srcpath: string, dstpath: string, cb?: (e?: ApiError) => void): void;
  public symlink(srcpath: string, dstpath: string, type?: string, cb?: (e?: ApiError) => void): void;
  public symlink(srcpath: string, dstpath: string, arg3?: any, cb: (e?: ApiError) => void = nopCb): void {
    var type = typeof arg3 === 'string' ? arg3 : 'file';
    cb = typeof arg3 === 'function' ? arg3 : cb;
    var newCb = wrapCb(cb, 1);
    try {
      if (type !== 'file' && type !== 'dir') {
        return newCb(new ApiError(ErrorCode.EINVAL, "Invalid type: " + type));
      }
      srcpath = normalizePath(srcpath);
      dstpath = normalizePath(dstpath);
      this.root.symlink(srcpath, dstpath, type, newCb);
    } catch (e) {
      newCb(e);
    }
  }

  /**
   * Synchronous `symlink`.
   * @param [String] srcpath
   * @param [String] dstpath
   * @param [String?] type can be either `'dir'` or `'file'` (default is `'file'`)
   */
  public symlinkSync(srcpath: string, dstpath: string, type?: string): void {
    if (type == null) {
      type = 'file';
    } else if (type !== 'file' && type !== 'dir') {
      throw new ApiError(ErrorCode.EINVAL, "Invalid type: " + type);
    }
    srcpath = normalizePath(srcpath);
    dstpath = normalizePath(dstpath);
    return this.root.symlinkSync(srcpath, dstpath, type);
  }

  /**
   * Asynchronous readlink.
   * @param [String] path
   * @param [Function(BrowserFS.ApiError, String)] callback
   */
  public readlink(path: string, cb: (err: ApiError, linkString?: string) => any = nopCb): void {
    var newCb = wrapCb(cb, 2);
    try {
      path = normalizePath(path);
      this.root.readlink(path, newCb);
    } catch (e) {
      newCb(e);
    }
  }

  /**
   * Synchronous readlink.
   * @param [String] path
   * @return [String]
   */
  public readlinkSync(path: string): string {
    path = normalizePath(path);
    return this.root.readlinkSync(path);
  }

  // PROPERTY OPERATIONS

  /**
   * Asynchronous `chown`.
   * @param [String] path
   * @param [Number] uid
   * @param [Number] gid
   * @param [Function(BrowserFS.ApiError)] callback
   */
  public chown(path: string, uid: number, gid: number, cb: (e?: ApiError) => void = nopCb): void {
    var newCb = wrapCb(cb, 1);
    try {
      path = normalizePath(path);
      this.root.chown(path, false, uid, gid, newCb);
    } catch (e) {
      newCb(e);
    }
  }

  /**
   * Synchronous `chown`.
   * @param [String] path
   * @param [Number] uid
   * @param [Number] gid
   */
  public chownSync(path: string, uid: number, gid: number): void {
    path = normalizePath(path);
    this.root.chownSync(path, false, uid, gid);
  }

  /**
   * Asynchronous `lchown`.
   * @param [String] path
   * @param [Number] uid
   * @param [Number] gid
   * @param [Function(BrowserFS.ApiError)] callback
   */
  public lchown(path: string, uid: number, gid: number, cb: (e?: ApiError) => void = nopCb): void {
    var newCb = wrapCb(cb, 1);
    try {
      path = normalizePath(path);
      this.root.chown(path, true, uid, gid, newCb);
    } catch (e) {
      newCb(e);
    }
  }

  /**
   * Synchronous `lchown`.
   * @param [String] path
   * @param [Number] uid
   * @param [Number] gid
   */
  public lchownSync(path: string, uid: number, gid: number): void {
    path = normalizePath(path);
    this.root.chownSync(path, true, uid, gid);
  }

  /**
   * Asynchronous `chmod`.
   * @param [String] path
   * @param [Number] mode
   * @param [Function(BrowserFS.ApiError)] callback
   */
  public chmod(path: string, mode: number | string, cb: (e?: ApiError) => void = nopCb): void {
    var newCb = wrapCb(cb, 1);
    try {
      let numMode = normalizeMode(mode, -1);
      if (numMode < 0) {
        throw new ApiError(ErrorCode.EINVAL, `Invalid mode.`);
      }
      this.root.chmod(normalizePath(path), false, numMode, newCb);
    } catch (e) {
      newCb(e);
    }
  }

  /**
   * Synchronous `chmod`.
   * @param [String] path
   * @param [Number] mode
   */
  public chmodSync(path: string, mode: string|number): void {
    let numMode = normalizeMode(mode, -1);
    if (numMode < 0) {
      throw new ApiError(ErrorCode.EINVAL, `Invalid mode.`);
    }
    path = normalizePath(path);
    this.root.chmodSync(path, false, numMode);
  }

  /**
   * Asynchronous `lchmod`.
   * @param [String] path
   * @param [Number] mode
   * @param [Function(BrowserFS.ApiError)] callback
   */
  public lchmod(path: string, mode: number|string, cb: Function = nopCb): void {
    var newCb = wrapCb(cb, 1);
    try {
      let numMode = normalizeMode(mode, -1);
      if (numMode < 0) {
        throw new ApiError(ErrorCode.EINVAL, `Invalid mode.`);
      }
      this.root.chmod(normalizePath(path), true, numMode, newCb);
    } catch (e) {
      newCb(e);
    }
  }

  /**
   * Synchronous `lchmod`.
   * @param [String] path
   * @param [Number] mode
   */
  public lchmodSync(path: string, mode: number|string): void {
    let numMode = normalizeMode(mode, -1);
    if (numMode < 1) {
      throw new ApiError(ErrorCode.EINVAL, `Invalid mode.`);
    }
    this.root.chmodSync(normalizePath(path), true, numMode);
  }

  /**
   * Change file timestamps of the file referenced by the supplied path.
   * @param [String] path
   * @param [Date] atime
   * @param [Date] mtime
   * @param [Function(BrowserFS.ApiError)] callback
   */
  public utimes(path: string, atime: number|Date, mtime: number|Date, cb: (e?: ApiError) => void = nopCb): void {
    var newCb = wrapCb(cb, 1);
    try {
      this.root.utimes(normalizePath(path), normalizeTime(atime), normalizeTime(mtime), newCb);
    } catch (e) {
      newCb(e);
    }
  }

  /**
   * Change file timestamps of the file referenced by the supplied path.
   * @param [String] path
   * @param [Date] atime
   * @param [Date] mtime
   */
  public utimesSync(path: string, atime: number|Date, mtime: number|Date): void {
    this.root.utimesSync(normalizePath(path), normalizeTime(atime), normalizeTime(mtime));
  }

  /**
   * Asynchronous `realpath`. The callback gets two arguments
   * `(err, resolvedPath)`. May use `process.cwd` to resolve relative paths.
   *
   * @example Usage example
   *   var cache = {'/etc':'/private/etc'};
   *   fs.realpath('/etc/passwd', cache, function (err, resolvedPath) {
   *     if (err) throw err;
   *     console.log(resolvedPath);
   *   });
   *
   * @param [String] path
   * @param [Object?] cache An object literal of mapped paths that can be used to
   *   force a specific path resolution or avoid additional `fs.stat` calls for
   *   known real paths.
   * @param [Function(BrowserFS.ApiError, String)] callback
   */
  public realpath(path: string, cb?: (err: ApiError, resolvedPath?: string) =>any): void;
  public realpath(path: string, cache: {[path: string]: string}, cb: (err: ApiError, resolvedPath?: string) =>any): void;
  public realpath(path: string, arg2?: any, cb: (err: ApiError, resolvedPath?: string) => any = nopCb): void {
    var cache = typeof arg2 === 'object' ? arg2 : {};
    cb = typeof arg2 === 'function' ? arg2 : nopCb;
    var newCb = <(err: ApiError, resolvedPath?: string) =>any> wrapCb(cb, 2);
    try {
      path = normalizePath(path);
      this.root.realpath(path, cache, newCb);
    } catch (e) {
      newCb(e);
    }
  }

  /**
   * Synchronous `realpath`.
   * @param [String] path
   * @param [Object?] cache An object literal of mapped paths that can be used to
   *   force a specific path resolution or avoid additional `fs.stat` calls for
   *   known real paths.
   * @return [String]
   */
  public realpathSync(path: string, cache: {[path: string]: string} = {}): string {
    path = normalizePath(path);
    return this.root.realpathSync(path, cache);
  }

  public watchFile(filename: string, listener: (curr: Stats, prev: Stats) => void): void;
  public watchFile(filename: string, options: { persistent?: boolean; interval?: number; }, listener: (curr: Stats, prev: Stats) => void): void;
  public watchFile(filename: string, arg2: any, listener: (curr: Stats, prev: Stats) => void = nopCb): void {
    throw new ApiError(ErrorCode.ENOTSUP);
  }

  public unwatchFile(filename: string, listener: (curr: Stats, prev: Stats) => void = nopCb): void {
    throw new ApiError(ErrorCode.ENOTSUP);
  }

  public watch(filename: string, listener?: (event: string, filename: string) => any): _fs.FSWatcher;
  public watch(filename: string, options: { persistent?: boolean; }, listener?: (event: string, filename: string) => any): _fs.FSWatcher;
  public watch(filename: string, arg2: any, listener: (event: string, filename: string) => any = nopCb): _fs.FSWatcher {
    throw new ApiError(ErrorCode.ENOTSUP);
  }

  public F_OK: number = 0;
  public R_OK: number = 4;
  public W_OK: number = 2;
  public X_OK: number = 1;

  public access(path: string, callback: (err: ApiError) => void): void;
  public access(path: string, mode: number, callback: (err: ApiError) => void): void;
  public access(path: string, arg2: any, cb: (e: ApiError) => void = nopCb): void {
    throw new ApiError(ErrorCode.ENOTSUP);
  }

  public accessSync(path: string, mode?: number): void {
    throw new ApiError(ErrorCode.ENOTSUP);
  }

  public createReadStream(path: string, options?: {
        flags?: string;
        encoding?: string;
        fd?: number;
        mode?: number;
        autoClose?: boolean;
    }): _fs.ReadStream {
    throw new ApiError(ErrorCode.ENOTSUP);
  }

  public createWriteStream(path: string, options?: {
        flags?: string;
        encoding?: string;
        fd?: number;
        mode?: number;
    }): _fs.WriteStream {
    throw new ApiError(ErrorCode.ENOTSUP);
  }

  public _wrapCb: (cb: Function, args: number) => Function = wrapCb;
}

// Type checking.
// var _: typeof _fs = new FS();

export interface FSModule extends FS {
  /**
   * Retrieve the FS object backing the fs module.
   */
  getFSModule(): FS;
  /**
   * Set the FS object backing the fs module.
   */
  changeFSModule(newFs: FS): void;
  /**
   * The FS constructor.
   */
  FS: typeof FS;
}<|MERGE_RESOLUTION|>--- conflicted
+++ resolved
@@ -4,13 +4,10 @@
 import {FileFlag} from './file_flag';
 import * as path from 'path';
 import Stats from './node_fs_stats';
+import global from './global';
+
 // Typing info only.
-<<<<<<< HEAD
 import * as _fs from 'fs';
-=======
-import _fs = require('fs');
-import global = require('./global');
->>>>>>> 7826eb4f
 
 declare var __numWaiting: number;
 
